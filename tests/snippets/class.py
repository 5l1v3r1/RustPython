--- conflicted
+++ resolved
@@ -165,18 +165,6 @@
 
 #assert str(super(type, None)) == "<super: <class 'type'>, NULL>"
 
-<<<<<<< HEAD
-
-# Scoping rules for class variables:
-
-y = 7
-class T6:
-    y = 8
-    assert y == 8
-    def __init__(self):
-        assert y == 7
-T6()
-=======
 a = 1
 class A:
     a = 2
@@ -200,5 +188,4 @@
 #         b()
 #         assert a == 3
 #     A.b()
-# nested_scope()
->>>>>>> b7a11dfb
+# nested_scope()